"""Test SQLServer_VectorStore functionality."""

import os
from typing import Any, Dict, Generator, List
from unittest import mock
from unittest.mock import Mock

import pytest
from langchain_core.documents import Document
from langchain_text_splitters import RecursiveCharacterTextSplitter
from sqlalchemy import create_engine, text

from langchain_sqlserver.vectorstores import DistanceStrategy, SQLServer_VectorStore
from tests.utils.fake_embeddings import DeterministicFakeEmbedding
from tests.utils.filtering_test_cases import (
    IDS as filter_ids,
)
from tests.utils.filtering_test_cases import (
    TYPE_1_FILTERING_TEST_CASES,
    TYPE_2_FILTERING_TEST_CASES,
    TYPE_3_FILTERING_TEST_CASES,
    TYPE_4_FILTERING_TEST_CASES,
    TYPE_5_FILTERING_TEST_CASES,
)
from tests.utils.filtering_test_cases import (
    metadatas as filter_metadatas,
)
from tests.utils.filtering_test_cases import (
    texts as filter_texts,
)

# pytest.skip(
#     "Skipping these tests pending resource availability", allow_module_level=True
# )

# Connection String values should be provided in the
# environment running this test suite.
#
_CONNECTION_STRING = str(os.environ.get("TEST_AZURESQLSERVER_TRUSTED_CONNECTION"))
_CONNECTION_STRING_WITH_UID_AND_PWD = str(
    os.environ.get("TEST_AZURESQLSERVER_CONNECTION_STRING_WITH_UID")
)
_ENTRA_ID_CONNECTION_STRING_NO_PARAMS = str(
    os.environ.get("TEST_ENTRA_ID_CONNECTION_STRING_NO_PARAMS")
)
_ENTRA_ID_CONNECTION_STRING_TRUSTED_CONNECTION_NO = str(
    os.environ.get("TEST_ENTRA_ID_CONNECTION_STRING_TRUSTED_CONNECTION_NO")
)
_MASTER_DATABASE_CONNECTION_STRING = str(
    os.environ.get("TEST_AZURESQLSERVER_MASTER_CONNECTION_STRING")
)
_COLLATION_DB_CONNECTION_STRING = str(
    os.environ.get("TEST_AZURESQLSERVER_COLLATION_DB_CONN_STRING")
)
_PYODBC_CONNECTION_STRING = str(os.environ.get("TEST_PYODBC_CONNECTION_STRING"))
_SCHEMA = "lc_test"
_COLLATION_DB_NAME = "LangChainCollationTest"
_TABLE_NAME = "langchain_vector_store_tests"
_TABLE_DOES_NOT_EXIST = "Table %s.%s does not exist."
EMBEDDING_LENGTH = 1536

# Query Strings
#
_CREATE_COLLATION_DB_QUERY = (
    f"create database {_COLLATION_DB_NAME} collate SQL_Latin1_General_CP1_CS_AS;"
)
_COLLATION_QUERY = "select name, collation_name from sys.databases where name = N'%s';"
_DROP_COLLATION_DB_QUERY = f"drop database {_COLLATION_DB_NAME}"
_SYS_TABLE_QUERY = """
select object_id from sys.tables where name = '%s'
and schema_name(schema_id) = '%s'"""


# Combine all test cases into one list with additional debugging
FILTERING_TEST_CASES: List[Any] = []
for filterList in [
    TYPE_1_FILTERING_TEST_CASES,
    TYPE_2_FILTERING_TEST_CASES,
    TYPE_3_FILTERING_TEST_CASES,
    TYPE_4_FILTERING_TEST_CASES,
    TYPE_5_FILTERING_TEST_CASES,
]:
    if isinstance(filterList, list):
        for filters in filterList:
            if isinstance(filters, tuple):
                FILTERING_TEST_CASES.append(filters)


@pytest.fixture
def store() -> Generator[SQLServer_VectorStore, None, None]:
    """Setup resources that are needed for the duration of the test."""
    store = SQLServer_VectorStore(
        connection_string=_CONNECTION_STRING,
        embedding_length=EMBEDDING_LENGTH,
        # DeterministicFakeEmbedding returns embeddings of the same
        # size as `embedding_length`.
        embedding_function=DeterministicFakeEmbedding(size=EMBEDDING_LENGTH),
        table_name=_TABLE_NAME,
        batch_size=200,
    )
    yield store  # provide this data to the test

    # Drop store after it's done being used in the test case.
    store.drop()


@pytest.fixture
def texts() -> List[str]:
    """Definition of texts used in the tests."""
    query = [
        """I have bought several of the Vitality canned dog food products and have 
        found them all to be of good quality. The product looks more like a stew 
        than a processed meat and it smells better. My Labrador is finicky and she 
        appreciates this product better than  most.""",
        """The candy is just red , No flavor . Just  plan and chewy .
        I would never buy them again""",
        "Arrived in 6 days and were so stale i could not eat any of the 6 bags!!",
        """Got these on sale for roughly 25 cents per cup, which is half the price 
        of my local grocery stores, plus they rarely stock the spicy flavors. These 
        things are a GREAT snack for my office where time is constantly crunched and 
        sometimes you can't escape for a real meal. This is one of my favorite flavors 
        of Instant Lunch and will be back to buy every time it goes on sale.""",
        """If you are looking for a less messy version of licorice for the children, 
        then be sure to try these!  They're soft, easy to chew, and they don't get your 
        hands all sticky and gross in the car, in the summer, at the beach, etc. 
        We love all the flavos and sometimes mix these in with the chocolate to have a 
        very nice snack! Great item, great price too, highly recommend!""",
    ]
    return query  # provide this data to the test.


@pytest.fixture
def metadatas() -> List[dict]:
    """Definition of metadatas used in the tests."""
    query_metadata = [
        {"id": 1, "summary": "Good Quality Dog Food"},
        {"id": 2, "summary": "Nasty No flavor"},
        {"id": 3, "summary": "stale product"},
        {"id": 4, "summary": "Great value and convenient ramen"},
        {"id": 5, "summary": "Great for the kids!"},
    ]
    return query_metadata  # provide this data to the test.


@pytest.fixture
def docs() -> List[Document]:
    """Definition of doc variable used in the tests."""
    docs = [
        Document(
            page_content="rabbit",
            metadata={"color": "black", "type": "pet", "length": 6},
        ),
        Document(
            page_content="cherry",
            metadata={"color": "red", "type": "fruit", "length": 6},
        ),
        Document(
            page_content="hamster",
            metadata={"color": "brown", "type": "pet", "length": 7},
        ),
        Document(
            page_content="cat", metadata={"color": "black", "type": "pet", "length": 3}
        ),
        Document(
            page_content="elderberry",
            metadata={"color": "blue", "type": "fruit", "length": 10},
        ),
    ]
    return docs  # provide this data to the test


def test_sqlserver_add_texts(
    store: SQLServer_VectorStore,
    texts: List[str],
    metadatas: List[dict],
) -> None:
    """Test that `add_texts` returns equivalent number of ids of input texts."""
    result = store.add_texts(texts, metadatas)
    assert len(result) == len(texts)


def test_sqlserver_add_texts_when_no_metadata_is_provided(
    store: SQLServer_VectorStore,
    texts: List[str],
) -> None:
    """Test that when user calls the add_texts function without providing metadata,
    the embedded text still get added to the vector store."""
    result = store.add_texts(texts)
    assert len(result) == len(texts)


def test_sqlserver_add_texts_when_text_length_and_metadata_length_vary(
    store: SQLServer_VectorStore,
    texts: List[str],
    metadatas: List[dict],
) -> None:
    """Test that all texts provided are added into the vector store
    even when metadata is not available for all the texts."""
    # We get all metadatas except the last one from our metadatas fixture.
    # The text without a corresponding metadata should be added to the vector store.
    metadatas = metadatas[:-1]
    result = store.add_texts(texts, metadatas)
    assert len(result) == len(texts)


def test_sqlserver_add_texts_when_list_of_given_id_is_less_than_list_of_texts(
    store: SQLServer_VectorStore,
    texts: List[str],
    metadatas: List[dict],
) -> None:
    """Test that when length of given id is less than length of texts,
    random ids are created."""
    # List of ids is one less than len(texts) which is 5.
    metadatas = metadatas[:-1]
    metadatas.append({"summary": "Great for the kids!"})
    result = store.add_texts(texts, metadatas)
    # Length of ids returned by add_texts function should be equal to length of texts.
    assert len(result) == len(texts)


def test_add_document_with_sqlserver(
    store: SQLServer_VectorStore,
    docs: List[Document],
) -> None:
    """Test that when add_document function is used, it integrates well
    with the add_text function in SQLServer Vector Store."""
    result = store.add_documents(docs)
    assert len(result) == len(docs)


def test_that_a_document_entry_without_metadata_will_be_added_to_vectorstore(
    store: SQLServer_VectorStore,
    docs: List[Document],
) -> None:
    """Test that you can add a document that has no metadata into the vectorstore."""
    documents = docs[:-1]
    documents.append(Document(page_content="elderberry"))
    result = store.add_documents(documents)
    assert len(result) == len(documents)


def test_that_drop_deletes_vector_store(
    store: SQLServer_VectorStore,
    texts: List[str],
) -> None:
    """Test that when drop is called, vector store is deleted
    and a call to add_text raises an exception.
    """
    store.drop()
    with pytest.raises(Exception):
        store.add_texts(texts)


def test_that_add_text_fails_if_text_embedding_length_is_not_equal_to_embedding_length(
    store: SQLServer_VectorStore,
    texts: List[str],
) -> None:
    """Test that a call to add_texts will raise an exception if the embedding_length of
    the embedding function in use is not the same as the embedding_length used in
    creating the vector store."""
    store.add_texts(texts)

    # Assign a new embedding function with a different length to the store.
    #
    store.embedding_function = DeterministicFakeEmbedding(
        size=384
    )  # a different size is used.

    with pytest.raises(Exception):
        # add_texts should fail and raise an exception since embedding length of
        # the newly assigned embedding_function is different from the initial
        # embedding length.
        store.add_texts(texts)


def test_sqlserver_delete_text_by_id_valid_ids_provided(
    store: SQLServer_VectorStore,
    texts: List[str],
    metadatas: List[dict],
) -> None:
    """Test that delete API deletes texts by id."""

    store.add_texts(texts, metadatas)

    result = store.delete(["1", "2", "5"])
    # Should return true since valid ids are given
    assert result


def test_sqlserver_delete_text_by_id_valid_id_and_invalid_ids_provided(
    store: SQLServer_VectorStore,
    texts: List[str],
    metadatas: List[dict],
) -> None:
    """Test that delete API deletes texts by id."""

    store.add_texts(texts, metadatas)

    result = store.delete(["1", "2", "6", "9"])
    # Should return true since valid ids are given
    assert result


def test_sqlserver_delete_text_by_id_invalid_ids_provided(
    store: SQLServer_VectorStore,
    texts: List[str],
    metadatas: List[dict],
) -> None:
    """Test that delete API deletes texts by id."""

    store.add_texts(texts, metadatas)

    result = store.delete(["100000"])
    # Should return False since given id is not in DB
    assert not result


def test_sqlserver_delete_text_by_id_no_ids_provided(
    store: SQLServer_VectorStore,
    texts: List[str],
    metadatas: List[dict],
) -> None:
    """Test that delete API deletes all data in vectorstore
    when `None` is provided as the parameter."""

    store.add_texts(texts, metadatas)
    result = store.delete(None)

    # Should return True, since None is provided,
    # all data in vectorstore is deleted.
    assert result

    # Check that length of data in vectorstore after
    # delete has been invoked is zero.
    conn = create_engine(_PYODBC_CONNECTION_STRING).connect()
    data = conn.execute(text(f"select * from {_TABLE_NAME}")).fetchall()
    conn.close()

    assert len(data) == 0, f"VectorStore {_TABLE_NAME} is not empty."


def test_sqlserver_delete_text_by_id_empty_list_provided(
    store: SQLServer_VectorStore,
    texts: List[str],
    metadatas: List[dict],
) -> None:
    """Test that delete API does not delete data
    if empty list of ID is provided."""

    store.add_texts(texts, metadatas)
    result = store.delete([])

    # Should return False, since empty list of ids given
    assert not result


def test_that_multiple_vector_stores_can_be_created(
    store: SQLServer_VectorStore,
) -> None:
    """Tests that when multiple SQLServer_VectorStore objects are
    created, the first created vector store is not reused, but
    multiple vector stores are created."""

    # Create another vector store with a different table name.
    new_store = SQLServer_VectorStore(
        connection_string=_CONNECTION_STRING,
        embedding_function=DeterministicFakeEmbedding(size=EMBEDDING_LENGTH),
        embedding_length=EMBEDDING_LENGTH,
        table_name="langchain_vector_store_tests_2",
    )

    # Check that the name of the table being created for the embeddingstore
    # is what is expected.
    assert new_store._embedding_store.__table__.name == "langchain_vector_store_tests_2"

    # Drop the new_store table to clean up this test run.
    new_store.drop()


def test_sqlserver_from_texts(
    texts: List[str],
) -> None:
    """Test that a call to `from_texts` initializes a
    SQLServer vectorstore from texts."""
    vectorstore = SQLServer_VectorStore.from_texts(
        connection_string=_CONNECTION_STRING,
        embedding=DeterministicFakeEmbedding(size=EMBEDDING_LENGTH),
        embedding_length=EMBEDDING_LENGTH,
        table_name=_TABLE_NAME,
        texts=texts,
    )
    assert vectorstore is not None

    # Check that vectorstore contains the texts passed in as parameters.
    connection = create_engine(_PYODBC_CONNECTION_STRING).connect()
    result = connection.execute(text(f"select * from {_TABLE_NAME}")).fetchall()
    connection.close()

    vectorstore.drop()
    assert len(result) == len(texts)


def test_sqlserver_from_documents(
    docs: List[Document],
) -> None:
    """Test that a call to `from_documents` initializes a
    SQLServer vectorstore from documents."""
    vectorstore = SQLServer_VectorStore.from_documents(
        connection_string=_CONNECTION_STRING,
        embedding=DeterministicFakeEmbedding(size=EMBEDDING_LENGTH),
        embedding_length=EMBEDDING_LENGTH,
        table_name=_TABLE_NAME,
        documents=docs,
    )
    assert vectorstore is not None

    # Check that vectorstore contains the texts passed in as parameters.
    connection = create_engine(_PYODBC_CONNECTION_STRING).connect()
    result = connection.execute(text(f"select * from {_TABLE_NAME}")).fetchall()
    connection.close()

    vectorstore.drop()
    assert len(result) == len(docs)


def test_get_by_ids(
    store: SQLServer_VectorStore,
    texts: List[str],
    metadatas: List[dict],
) -> None:
    """Test that `get_by_ids` returns documents."""
    ids = store.add_texts(texts, metadatas)

    # Append non-existent id to list of IDs to get.
    ids.append("200")
    documents = store.get_by_ids(ids)

    # Assert that the length of documents returned
    # is the same as length of inserted texts.
    assert len(documents) == len(metadatas)

    # Assert that the length of documents returned is not equal to
    # length of ids since there is a non-existent ID in the list of IDs.
    assert len(documents) != len(ids)


def test_that_schema_input_is_used() -> None:
    """Tests that when a schema is given as input to the SQLServer_VectorStore object,
    a vector store is created within the schema."""
    connection = create_engine(_PYODBC_CONNECTION_STRING).connect()
    # Create a schema in the DB
    connection.execute(text(f"create schema {_SCHEMA}"))

    # Create a vector store in the DB with the schema just created
    sqlserver_vectorstore = SQLServer_VectorStore(
        connection=connection,
        connection_string=_CONNECTION_STRING,
        db_schema=_SCHEMA,
        embedding_function=DeterministicFakeEmbedding(size=EMBEDDING_LENGTH),
        embedding_length=EMBEDDING_LENGTH,
        table_name=_TABLE_NAME,
    )
    sqlserver_vectorstore.add_texts(["cats"])

    # Confirm table in that schema exists.
    result = connection.execute(text(_SYS_TABLE_QUERY % (_TABLE_NAME, _SCHEMA)))
    assert result.fetchone() is not None, _TABLE_DOES_NOT_EXIST % (_SCHEMA, _TABLE_NAME)
    connection.close()


def test_that_same_name_vector_store_can_be_created_in_different_schemas() -> None:
    """Tests that vector stores can be created with same name in different
    schemas even with the same connection."""
    connection = create_engine(_PYODBC_CONNECTION_STRING).connect()
    # Create a schema in the DB
    connection.execute(text(f"create schema {_SCHEMA}"))

    # Create a vector store in the DB with the schema just created
    sqlserver_vectorstore = SQLServer_VectorStore(
        connection=connection,
        connection_string=_CONNECTION_STRING,
        db_schema=_SCHEMA,
        embedding_function=DeterministicFakeEmbedding(size=EMBEDDING_LENGTH),
        embedding_length=EMBEDDING_LENGTH,
        table_name=_TABLE_NAME,
    )

    # Create a vector store in the DB with the default schema
    sqlserver_vectorstore_default_schema = SQLServer_VectorStore(
        connection=connection,
        connection_string=_CONNECTION_STRING,
        embedding_function=DeterministicFakeEmbedding(size=EMBEDDING_LENGTH),
        embedding_length=EMBEDDING_LENGTH,
        table_name=_TABLE_NAME,
    )

    sqlserver_vectorstore.add_texts(["cats"])
    result_with_schema = connection.execute(
        text(_SYS_TABLE_QUERY % (_TABLE_NAME, _SCHEMA))
    )
    assert result_with_schema.fetchone() is not None, _TABLE_DOES_NOT_EXIST % (
        _SCHEMA,
        _TABLE_NAME,
    )

    sqlserver_vectorstore_default_schema.add_texts(["cats"])
    result_with_default = connection.execute(
        text(_SYS_TABLE_QUERY % (_TABLE_NAME, "dbo"))
    )
    assert result_with_default.fetchone() is not None, _TABLE_DOES_NOT_EXIST % (
        "dbo",
        _TABLE_NAME,
    )
    connection.close()


def test_that_only_same_size_embeddings_can_be_added_to_store(
    store: SQLServer_VectorStore,
    texts: List[str],
) -> None:
    """Tests that the vector store can
    take only vectors of same dimensions."""
    # Create a SQLServer_VectorStore without `embedding_length` defined.
    store.add_texts(texts)

    # Add texts using an embedding function with a different length.
    # This should raise an exception.
    #
    store.embedding_function = DeterministicFakeEmbedding(size=420)
    with pytest.raises(Exception):
        store.add_texts(texts)


def test_that_similarity_search_returns_expected_no_of_documents(
    store: SQLServer_VectorStore,
    texts: List[str],
) -> None:
    """Test that the amount of documents returned when similarity search
    is called is the same as the number of documents requested."""
    store.add_texts(texts)
    number_of_docs_to_return = 3
    result = store.similarity_search(query="Good review", k=number_of_docs_to_return)
    assert len(result) == number_of_docs_to_return


def test_that_similarity_search_returns_results_with_scores_sorted_in_ascending_order(
    store: SQLServer_VectorStore,
    texts: List[str],
) -> None:
    """Assert that the list returned by a similarity search
    is sorted in an ascending order. The implication is that
    we have the smallest score (most similar doc.) returned first.
    """
    store.add_texts(texts)
    number_of_docs_to_return = 4
    doc_with_score = store.similarity_search_with_score(
        "Good review", k=number_of_docs_to_return
    )
    assert doc_with_score == sorted(doc_with_score, key=lambda x: x[1])


def test_that_case_sensitivity_does_not_affect_distance_strategy(
    texts: List[str],
) -> None:
    """Test that when distance strategy is set on a case sensitive DB,
    a call to similarity search does not fail."""
    connection_string_to_master = _MASTER_DATABASE_CONNECTION_STRING

    conn = create_engine(connection_string_to_master).connect()
    conn.rollback()

    if conn.connection.dbapi_connection is not None:
        conn.connection.dbapi_connection.autocommit = True

    conn.execute(text(_CREATE_COLLATION_DB_QUERY))
    conn.execute(text(f"use {_COLLATION_DB_NAME}"))

    store = SQLServer_VectorStore(
        connection=conn,
        connection_string=_COLLATION_DB_CONNECTION_STRING,
        # DeterministicFakeEmbedding returns embeddings of the same
        # size as `embedding_length`.
        embedding_length=EMBEDDING_LENGTH,
        embedding_function=DeterministicFakeEmbedding(size=EMBEDDING_LENGTH),
        table_name=_TABLE_NAME,
    )
    collation_query_result = (
        conn.execute(text(_COLLATION_QUERY % (_COLLATION_DB_NAME))).fetchone()
    )  # Sample return value: ('LangChainVectors', 'SQL_Latin1_General_CP1_CS_AS')

    assert (
        collation_query_result is not None
    ), "No collation data returned from the database."
    # Confirm DB is case sensitive
    assert "_CS" in collation_query_result.collation_name

    store.add_texts(texts)
    store.distance_strategy = DistanceStrategy.DOT

    # Call to similarity_search function should not error out.
    number_of_docs_to_return = 2
    result = store.similarity_search(query="Good review", k=number_of_docs_to_return)
    assert result is not None and len(result) == number_of_docs_to_return
    store.drop()

    # Drop DB with case sensitive collation for test.
    conn.execute(text("use master"))
    conn.execute(text(_DROP_COLLATION_DB_QUERY))
    conn.close()


def test_sqlserver_with_no_metadata_filters(store: SQLServer_VectorStore) -> None:
    store.add_texts(filter_texts, None, filter_ids)
    try:
        test_filter: Dict[str, Any] = {"id": 1}
        expected_ids: List[int] = []
        docs = store.similarity_search("meow", k=5, filter=test_filter)
        returned_ids = [doc.metadata["id"] for doc in docs]
        assert sorted(returned_ids) == sorted(expected_ids), test_filter

    finally:
        store.delete(["1", "2", "3"])


@pytest.mark.parametrize("test_filter, expected_ids", FILTERING_TEST_CASES)
def test_sqlserver_with_metadata_filters(
    store: SQLServer_VectorStore,
    test_filter: Dict[str, Any],
    expected_ids: List[int],
) -> None:
    store.add_texts(filter_texts, filter_metadatas, filter_ids)
    try:
        docs = store.similarity_search("meow", k=5, filter=test_filter)
        returned_ids = [doc.metadata["id"] for doc in docs]
        assert sorted(returned_ids) == sorted(expected_ids), test_filter

    finally:
        store.delete(["1", "2", "3"])


@pytest.mark.parametrize(
    "invalid_filter",
    [
        ["hello"],
        {
            "id": 2,
            "$name": "foo",
        },
        {"$or": {}},
        {"$and": {}},
        {"$between": {}},
        {"$eq": {}},
        {"$or": None},
    ],
)
def test_invalid_filters(
    store: SQLServer_VectorStore, invalid_filter: Dict[str, Any]
) -> None:
    """Verify that invalid filters raise an error."""
    store.add_texts(filter_texts, filter_metadatas, filter_ids)
    store.delete(["1", "2", "3"])
    with pytest.raises(ValueError):
        store.similarity_search("meow", k=5, filter=invalid_filter)


def test_that_rows_with_duplicate_custom_id_cannot_be_entered(
    store: SQLServer_VectorStore,
    texts: List[str],
) -> None:
    """Test that if a row is specified with existing ID in the table,
    `add_texts` fails."""
    metadatas = [
        {"id": 1, "summary": "Good Quality Dog Food"},
        {"id": 2, "summary": "Nasty No flavor"},
        {"id": 2, "summary": "stale product"},
        {"id": 4, "summary": "Great value and convenient ramen"},
        {"id": 5, "summary": "Great for the kids!"},
    ]
    with pytest.raises(Exception):
        store.add_texts(texts, metadatas)


def test_that_entra_id_authentication_connection_is_successful(
    texts: List[str],
) -> None:
    """Test that given a valid entra id auth string, connection to DB is successful."""
    vector_store = connect_to_vector_store(_ENTRA_ID_CONNECTION_STRING_NO_PARAMS)
    vector_store.add_texts(texts)

    # drop vector_store
    vector_store.drop()


def test_that_max_marginal_relevance_search_returns_expected_no_of_documents(
    store: SQLServer_VectorStore,
    texts: List[str],
) -> None:
    """Test that the size of documents returned when `max_marginal_relevance_search`
    is called is the expected number of documents requested."""
    store.add_texts(texts)
    number_of_docs_to_return = 3
    result = store.max_marginal_relevance_search(
        query="Good review", k=number_of_docs_to_return
    )
    assert len(result) == number_of_docs_to_return


def test_similarity_search_with_relevance_score(
    store: SQLServer_VectorStore,
    texts: List[str],
    metadatas: List[dict],
) -> None:
    """Test that the size of documents returned when
    `similarity_search_with_relevance_scores` is called
    is the expected number of documents requested."""
    number_of_docs_to_return = 3

    store.add_texts(texts, metadatas)
    result = store.similarity_search_with_relevance_scores(
        "Good review", k=number_of_docs_to_return
    )
    assert len(result) == number_of_docs_to_return


def test_similarity_search_with_relevance_score_result_constraint(
    store: SQLServer_VectorStore,
    texts: List[str],
    metadatas: List[dict],
) -> None:
    """Test that the result from similarity_search_with_relevance_score
    is capped between 0 and 1."""
    store.add_texts(texts, metadatas)
    result = store.similarity_search_with_relevance_scores("Good review")

    for value in result:
        assert (
            value[1] >= 0 and value[1] <= 1
        ), f"Relevance score {value[1]} not in range [0, 1]."


def test_select_relevance_score_fn_returns_correct_relevance_function(
    store: SQLServer_VectorStore,
    docs: List[Document],
) -> None:
    """Test that `_select_relevance_score_fn` uses the appropriate
    relevance function based on distance strategy provided."""
    store.add_documents(docs)
    result = store._select_relevance_score_fn()

    # This vectorstore is initialized to use `COSINE` distance strategy,
    # as such, the relevance function returned should be a
    # cosine relevance function.
    assert result == store._cosine_relevance_score_fn


def test_select_relevance_score_fn_raises_exception_with_invalid_value(
    store: SQLServer_VectorStore,
    docs: List[Document],
) -> None:
    """Test that `_select_relevance_score_fn` raises a value error
    if an invalid distance_strategy is provided."""
    store.add_documents(docs)
    store.distance_strategy = "InvalidDistanceStrategy"

    # Invocation of `_select_relevance_score_fn` should raise a ValueError
    # since the `distance_strategy` value is invalid.
    with pytest.raises(ValueError):
        store._select_relevance_score_fn()


# We need to mock this so that actual connection is not attempted
# after mocking _provide_token.
@mock.patch("sqlalchemy.dialects.mssql.dialect.initialize")
@mock.patch("langchain_sqlserver.vectorstores.SQLServer_VectorStore._provide_token")
@mock.patch(
    "langchain_sqlserver.vectorstores.SQLServer_VectorStore._prepare_json_data_type"
)
def test_that_given_a_valid_entra_id_connection_string_entra_id_authentication_is_used(
    prep_data_type: Mock,
    provide_token: Mock,
    dialect_initialize: Mock,
) -> None:
    """Test that if a valid entra_id connection string is passed in
    to SQLServer_VectorStore object, entra id authentication is used
    and connection is successful."""

    # Connection string is of the form below.
    # "mssql+pyodbc://lc-test.database.windows.net,1433/lcvectorstore
    # ?driver=ODBC+Driver+17+for+SQL+Server"
    store = connect_to_vector_store(_ENTRA_ID_CONNECTION_STRING_NO_PARAMS)
    # _provide_token is called only during Entra ID authentication.
    provide_token.assert_called()
    store.drop()

    # reset the mock so that it can be reused.
    provide_token.reset_mock()

    # "mssql+pyodbc://lc-test.database.windows.net,1433/lcvectorstore
    # ?driver=ODBC+Driver+17+for+SQL+Server&Trusted_Connection=no"
    store = connect_to_vector_store(_ENTRA_ID_CONNECTION_STRING_TRUSTED_CONNECTION_NO)
    provide_token.assert_called()
    store.drop()


# We need to mock this so that actual connection is not attempted
# after mocking _provide_token.
@mock.patch("sqlalchemy.dialects.mssql.dialect.initialize")
@mock.patch("langchain_sqlserver.vectorstores.SQLServer_VectorStore._provide_token")
@mock.patch(
    "langchain_sqlserver.vectorstores.SQLServer_VectorStore._prepare_json_data_type"
)
def test_that_given_a_connection_string_with_uid_and_pwd_entra_id_auth_is_not_used(
    prep_data_type: Mock,
    provide_token: Mock,
    dialect_initialize: Mock,
) -> None:
    """Test that if a connection string is provided to SQLServer_VectorStore object,
    and connection string has username and password, entra id authentication is not
    used and connection is successful."""

    # Connection string contains username and password,
    # mssql+pyodbc://username:password@lc-test.database.windows.net,1433/lcvectorstore
    # ?driver=ODBC+Driver+17+for+SQL+Server"
    store = connect_to_vector_store(_CONNECTION_STRING_WITH_UID_AND_PWD)
    # _provide_token is called only during Entra ID authentication.
    provide_token.assert_not_called()
    store.drop()


# We need to mock this so that actual connection is not attempted
# after mocking _provide_token.
@mock.patch("sqlalchemy.dialects.mssql.dialect.initialize")
@mock.patch("langchain_sqlserver.vectorstores.SQLServer_VectorStore._provide_token")
@mock.patch(
    "langchain_sqlserver.vectorstores.SQLServer_VectorStore._prepare_json_data_type"
)
def test_that_connection_string_with_trusted_connection_yes_does_not_use_entra_id_auth(
    prep_data_type: Mock,
    provide_token: Mock,
    dialect_initialize: Mock,
) -> None:
    """Test that if a connection string is provided to SQLServer_VectorStore object,
    and connection string has `trusted_connection` set to `yes`, entra id
    authentication is not used and connection is successful."""

    # Connection string is of the form below.
    # mssql+pyodbc://@lc-test.database.windows.net,1433/lcvectorstore
    # ?driver=ODBC+Driver+17+for+SQL+Server&trusted_connection=yes"
    store = connect_to_vector_store(_CONNECTION_STRING)
    # _provide_token is called only during Entra ID authentication.
    provide_token.assert_not_called()
    store.drop()


def test_sqlserver_batch_add_documents(
    store: SQLServer_VectorStore,
    texts: List[str],
) -> None:
    """Test that `add_documents` returns equivalent number of ids of input
    texts when using more than 500 documents, using default batch_size when
    batch_size is not specified."""

    "This text_splitter creates 525 individual documents for testing"
    text_splitter = RecursiveCharacterTextSplitter(chunk_size=3, chunk_overlap=1)
    split_documents = text_splitter.create_documents(texts)

    result = store.add_documents(split_documents)
    assert len(result) == len(split_documents)


def test_sqlserver_batch_add_documents_with_invalid_batch_size_raises_exception(
    texts: List[str],
) -> None:
    """Test that `add_documents` raises an exception,
    when batch_size is more than 419"""

    with pytest.raises(ValueError):
        connect_to_vector_store(_CONNECTION_STRING_WITH_UID_AND_PWD, batch_size=700)


def test_sqlserver_batch_add_documents_with_negative_batch_size(
    texts: List[str],
) -> None:
    """Test that `add_documents` raises an exception,
    when batch_size is negative"""

    with pytest.raises(ValueError):
        connect_to_vector_store(_CONNECTION_STRING_WITH_UID_AND_PWD, batch_size=-20)


def test_sqlserver_batch_add_documents_with_texts_less_than_batch_size(
    texts: List[str],
) -> None:
    """Test that when a store is initialized with a texts size less than batch_size,
    it will not throw an exception."""

    # creates 33 documents, len(texts) = 33, batch_size = 400
    text_splitter = RecursiveCharacterTextSplitter(chunk_size=50, chunk_overlap=0)
    split_documents = text_splitter.create_documents(texts)
    store = connect_to_vector_store(_CONNECTION_STRING_WITH_UID_AND_PWD, batch_size=400)
    result = store.add_documents(split_documents)
    assert len(result) == len(split_documents)


def test_sqlserver_batch_add_texts_no_texts(
    store: SQLServer_VectorStore,
) -> None:
    """Test that `add_texts` returns 0 ids when no texts"""
    result = store.add_texts([])
    assert len(result) == 0


def test_sqlserver_batch_add_documents_with_batch_size_edited(
    texts: List[str],
) -> None:
    """Test that when store is re-initialized with a different batch_size,
    the new value is still validated to check if it is valid or not.
    In below case we should  get an error with a new batch_size(900) > 419."""

    text_splitter = RecursiveCharacterTextSplitter(chunk_size=3, chunk_overlap=1)
    split_documents = text_splitter.create_documents(texts)
    store = connect_to_vector_store(_CONNECTION_STRING_WITH_UID_AND_PWD, batch_size=230)
    store._batch_size = 900
    with pytest.raises(ValueError):
        store.add_documents(split_documents)


<<<<<<< HEAD
def test_sqlserver_verify_custom_id_is_not_truncated(
    store: SQLServer_VectorStore,
) -> None:
    """Test that triggers UUID creation and
    verifies that the value is stored in the db without truncation."""

    # Insert a text with no id, so that UUIDs are generated and used.
    texts = ["hello"]
    metadatas = [{"summary": "Good Quality Dog Food"}]
    uuid_len = 36
    result = store.add_texts(texts, metadatas)

    # Use the ids from the add_texts to get the inserted document data.
    documents = store.get_by_ids(result)
    print(documents)
    custom_id = documents[0].id

    # Verify the length of the custom_id is equal to UUID length.
    assert len(custom_id) == uuid_len


=======
>>>>>>> e294fa1e
def connect_to_vector_store(
    conn_string: str, batch_size: int = 100
) -> SQLServer_VectorStore:
    return SQLServer_VectorStore(
        connection_string=conn_string,
        embedding_length=EMBEDDING_LENGTH,
        # DeterministicFakeEmbedding returns embeddings of the same
        # size as `embedding_length`.
        embedding_function=DeterministicFakeEmbedding(size=EMBEDDING_LENGTH),
        table_name=_TABLE_NAME,
        batch_size=batch_size,
    )<|MERGE_RESOLUTION|>--- conflicted
+++ resolved
@@ -7,6 +7,7 @@
 
 import pytest
 from langchain_core.documents import Document
+from langchain_text_splitters import RecursiveCharacterTextSplitter
 from langchain_text_splitters import RecursiveCharacterTextSplitter
 from sqlalchemy import create_engine, text
 
@@ -29,6 +30,9 @@
     texts as filter_texts,
 )
 
+# pytest.skip(
+#     "Skipping these tests pending resource availability", allow_module_level=True
+# )
 # pytest.skip(
 #     "Skipping these tests pending resource availability", allow_module_level=True
 # )
@@ -96,6 +100,7 @@
         # size as `embedding_length`.
         embedding_function=DeterministicFakeEmbedding(size=EMBEDDING_LENGTH),
         table_name=_TABLE_NAME,
+        batch_size=200,
         batch_size=200,
     )
     yield store  # provide this data to the test
@@ -925,7 +930,6 @@
         store.add_documents(split_documents)
 
 
-<<<<<<< HEAD
 def test_sqlserver_verify_custom_id_is_not_truncated(
     store: SQLServer_VectorStore,
 ) -> None:
@@ -947,8 +951,6 @@
     assert len(custom_id) == uuid_len
 
 
-=======
->>>>>>> e294fa1e
 def connect_to_vector_store(
     conn_string: str, batch_size: int = 100
 ) -> SQLServer_VectorStore:
@@ -960,4 +962,5 @@
         embedding_function=DeterministicFakeEmbedding(size=EMBEDDING_LENGTH),
         table_name=_TABLE_NAME,
         batch_size=batch_size,
+        batch_size=batch_size,
     )