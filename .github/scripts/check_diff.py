--- conflicted
+++ resolved
@@ -6,11 +6,9 @@
     "libs/azure-dynamic-sessions",
     "libs/sqlserver",
     "libs/azure-ai",
-<<<<<<< HEAD
     "libs/azure-storage"
-=======
     "libs/azure-postgresql",
->>>>>>> e873acfe
+
 ]
 
 if __name__ == "__main__":
